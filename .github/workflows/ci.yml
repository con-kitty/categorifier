name: kitty-cat
on:
  push:
    branches:
      - master
  pull_request:
    types:
      - opened
      - synchronize
jobs:
  build:
    runs-on: ubuntu-latest
    strategy:
      matrix:
        ghc: ["8.10.1", "8.10.2", "8.10.4"]
    env:
      CONFIG: "--enable-tests --enable-benchmarks"
    steps:
      - uses: actions/checkout@v2
      - uses: haskell/actions/setup@v1
        id: setup-haskell-cabal
        with:
          ghc-version: ${{ matrix.ghc }}
          cabal-version: "3.6.0.0"
      - run: cabal v2-update
      - run: cabal v2-freeze $CONFIG
      - uses: actions/cache@v2
        with:
          path: |
            ${{ steps.setup-haskell-cabal.outputs.cabal-store }}
            dist-newstyle
          key: ${{ runner.os }}-${{ matrix.ghc }}-${{ hashFiles('cabal.project.freeze') }}
      - run: cabal v2-test all $CONFIG
<<<<<<< HEAD
  format:
    runs-on: ubuntu-20.04
    steps:
      - uses: actions/checkout@v2
      - uses: mrkkrp/ormolu-action@v5
=======
  hlint:
    runs-on: ubuntu-latest
    steps:
      - uses: actions/checkout@v2
      - uses: rwe/actions-hlint-setup@v1
        with:
          version: '3.3.6'
      - uses: rwe/actions-hlint-run@v2
        with:
          path: '["category/", "client/", "common/", "duoids/", "hedgehog/", "plugin/"]'
          fail-on: status
>>>>>>> 5712fdc2
<|MERGE_RESOLUTION|>--- conflicted
+++ resolved
@@ -31,13 +31,11 @@
             dist-newstyle
           key: ${{ runner.os }}-${{ matrix.ghc }}-${{ hashFiles('cabal.project.freeze') }}
       - run: cabal v2-test all $CONFIG
-<<<<<<< HEAD
   format:
     runs-on: ubuntu-20.04
     steps:
       - uses: actions/checkout@v2
       - uses: mrkkrp/ormolu-action@v5
-=======
   hlint:
     runs-on: ubuntu-latest
     steps:
@@ -48,5 +46,4 @@
       - uses: rwe/actions-hlint-run@v2
         with:
           path: '["category/", "client/", "common/", "duoids/", "hedgehog/", "plugin/"]'
-          fail-on: status
->>>>>>> 5712fdc2
+          fail-on: status